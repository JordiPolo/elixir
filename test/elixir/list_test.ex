object ListTest < ExUnit::Case

  def include_and_member_test
    list = [1,2,3]
    true  = list.include?(1)
    false = list.include?(4)
    true  = list.member?(1)
    false = list.member?(4)
  end

  def add_two_lists_together_test
    list_one = [1,2,3]
    list_two = [4,5,6]
    [1,2,3,4,5,6] = list_one + list_two
    [1,2,3,1,2,3] = list_one + list_one
  end

<<<<<<< HEAD
  def each_test
    list = [1,2,4]
    list.each do (x)
      true = list.include?(x)
    end

    { 'EXIT, { { 'badmatch, true }, _ } } = self.catch do
      list.each do (x)
        false = list.include?(x)
      end
    end

    % Return true to avoid nested self.catch failures
    true
  end

  def each_returns_self_test
    list = [1,2,3]
    each_returns = list.each -> (x) x
    list = each_returns
  end

=======
  def head_test
    1  = [1,2,3].head
    1  = [1].head
    [] = [].head
  end

  def tail_test
    [2,3] = [1,2,3].tail
    [2] = [1,2].tail
    [] = [1].tail
    [] = [].tail
  end
>>>>>>> 3862089d
end<|MERGE_RESOLUTION|>--- conflicted
+++ resolved
@@ -15,7 +15,6 @@
     [1,2,3,1,2,3] = list_one + list_one
   end
 
-<<<<<<< HEAD
   def each_test
     list = [1,2,4]
     list.each do (x)
@@ -38,7 +37,6 @@
     list = each_returns
   end
 
-=======
   def head_test
     1  = [1,2,3].head
     1  = [1].head
@@ -51,5 +49,5 @@
     [] = [1].tail
     [] = [].tail
   end
->>>>>>> 3862089d
+
 end