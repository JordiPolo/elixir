--- conflicted
+++ resolved
@@ -183,13 +183,8 @@
 * `@compile` - provides options for the module compilation;
 * `@moduledoc` - provides documentation to the current module;
 * `@doc` - provides documentation to the next function;
-<<<<<<< HEAD
-* `@on_load` - provides a function, with arity 0, that will be invoked whenever the module is loaded. the function needs to return `:ok`, otherwise the loading of the function is aborted;
-* `@abstract` - when true, marks the next function as abstract. An abstract function is lazily defined, allowing many different modules to define the same abstract function in the same module without raising errors.
-=======
 * `@on_load` - provides a function, with arity 0, that will be invoked whenever the module is loaded. The function needs to return `:ok`, otherwise the loading of the function is aborted;
 * `@overridable` - when true, the function can be overridden and re-references later with super;
->>>>>>> fdbc8563
 
 The following are also reserved by Elixir (as they have special semantics to the Erlang VM) but not currently supported (if you need support to any of these in your current projects, please make yourself heard in the issues tracker):
 
